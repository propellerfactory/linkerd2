--- conflicted
+++ resolved
@@ -377,18 +377,6 @@
     JSONPath: .spec.service
 ---
 ###
-<<<<<<< HEAD
-### Grafana RBAC
-###
----
-kind: ServiceAccount
-apiVersion: v1
-metadata:
-  name: linkerd-grafana
-  namespace: linkerd
-  labels:
-    linkerd.io/control-plane-component: grafana
-=======
 ### Prometheus RBAC
 ###
 ---
@@ -427,7 +415,6 @@
   namespace: linkerd
   labels:
     linkerd.io/control-plane-component: prometheus
->>>>>>> 45ccc24a
     linkerd.io/control-plane-ns: linkerd
 ---
 ###
@@ -840,46 +827,6 @@
 
 ---
 ###
-<<<<<<< HEAD
-### Prometheus RBAC
-###
----
-kind: ClusterRole
-apiVersion: rbac.authorization.k8s.io/v1
-metadata:
-  name: linkerd-linkerd-prometheus
-  labels:
-    linkerd.io/control-plane-component: prometheus
-    linkerd.io/control-plane-ns: linkerd
-rules:
-- apiGroups: [""]
-  resources: ["nodes", "nodes/proxy", "pods"]
-  verbs: ["get", "list", "watch"]
----
-kind: ClusterRoleBinding
-apiVersion: rbac.authorization.k8s.io/v1
-metadata:
-  name: linkerd-linkerd-prometheus
-  labels:
-    linkerd.io/control-plane-component: prometheus
-    linkerd.io/control-plane-ns: linkerd
-roleRef:
-  apiGroup: rbac.authorization.k8s.io
-  kind: ClusterRole
-  name: linkerd-linkerd-prometheus
-subjects:
-- kind: ServiceAccount
-  name: linkerd-prometheus
-  namespace: linkerd
----
-kind: ServiceAccount
-apiVersion: v1
-metadata:
-  name: linkerd-prometheus
-  namespace: linkerd
-  labels:
-    linkerd.io/control-plane-component: prometheus
-=======
 ### Grafana RBAC
 ###
 ---
@@ -890,5 +837,4 @@
   namespace: linkerd
   labels:
     linkerd.io/control-plane-component: grafana
->>>>>>> 45ccc24a
     linkerd.io/control-plane-ns: linkerd