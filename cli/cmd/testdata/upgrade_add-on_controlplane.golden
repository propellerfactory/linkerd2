--- conflicted
+++ resolved
@@ -969,9 +969,6 @@
         name: linkerd-identity-end-entity
 ---
 ###
-<<<<<<< HEAD
-### Grafana
-=======
 ### Prometheus
 ###
 ---
@@ -1345,7 +1342,6 @@
 ---
 ###
 ### Proxy Injector
->>>>>>> 45ccc24a
 ###
 ---
 apiVersion: apps/v1
@@ -2294,52 +2290,6 @@
       - emptyDir:
           medium: Memory
         name: linkerd-identity-end-entity
-<<<<<<< HEAD
-      - name: tls
-        secret:
-          secretName: linkerd-tap-tls
-
----
-###
-### linkerd add-ons configuration
-###
----
-kind: ConfigMap
-apiVersion: v1
-metadata:
-  name: linkerd-config-addons
-  namespace: linkerd
-  labels:
-    linkerd.io/control-plane-ns: linkerd
-  annotations:
-    linkerd.io/created-by: linkerd/cli dev-undefined
-data:
-  values: |-
-    prometheus:
-      args:
-        config.file: /etc/prometheus/prometheus.yml
-        log.level: info
-        storage.tsdb.path: /data
-        storage.tsdb.retention.time: 6h
-      enabled: true
-      globalConfig:
-        evaluation_interval: 10s
-        scrape_interval: 10s
-        scrape_timeout: 10s
-      image: prom/prometheus:v2.15.2
-      name: linkerd-prometheus
-    tracing:
-      collector:
-        image: omnition/opencensus-collector:0.1.11
-        name: linkerd-collector
-        resources: null
-      enabled: true
-      jaeger:
-        image: jaegertracing/all-in-one:1.17.1
-        name: linkerd-jaeger
-        resources: null
-=======
->>>>>>> 45ccc24a
 ---
 ###
 ### Tracing Jaeger Service
@@ -2405,225 +2355,6 @@
         - --query.base-path=/jaeger
         image: jaegertracing/all-in-one:1.17.1
         imagePullPolicy: IfNotPresent
-<<<<<<< HEAD
-        livenessProbe:
-          httpGet:
-            path: /
-            port: 13133
-        name: oc-collector
-        ports:
-        - containerPort: 55678
-        - containerPort: 9411
-        readinessProbe:
-          httpGet:
-            path: /
-            port: 13133
-        volumeMounts:
-        - mountPath: /conf
-          name: linkerd-collector-config-val
-      - env:
-        - name: LINKERD2_PROXY_LOG
-          value: warn,linkerd=info
-        - name: LINKERD2_PROXY_DESTINATION_SVC_ADDR
-          value: linkerd-dst.linkerd.svc.cluster.local:8086
-        - name: LINKERD2_PROXY_DESTINATION_GET_NETWORKS
-          value: "10.0.0.0/8,172.16.0.0/12,192.168.0.0/16"
-        - name: LINKERD2_PROXY_CONTROL_LISTEN_ADDR
-          value: 0.0.0.0:4190
-        - name: LINKERD2_PROXY_ADMIN_LISTEN_ADDR
-          value: 0.0.0.0:4191
-        - name: LINKERD2_PROXY_OUTBOUND_LISTEN_ADDR
-          value: 127.0.0.1:4140
-        - name: LINKERD2_PROXY_INBOUND_LISTEN_ADDR
-          value: 0.0.0.0:4143
-        - name: LINKERD2_PROXY_DESTINATION_GET_SUFFIXES
-          value: svc.cluster.local.
-        - name: LINKERD2_PROXY_DESTINATION_PROFILE_SUFFIXES
-          value: svc.cluster.local.
-        - name: LINKERD2_PROXY_INBOUND_ACCEPT_KEEPALIVE
-          value: 10000ms
-        - name: LINKERD2_PROXY_OUTBOUND_CONNECT_KEEPALIVE
-          value: 10000ms
-        - name: _pod_ns
-          valueFrom:
-            fieldRef:
-              fieldPath: metadata.namespace
-        - name: LINKERD2_PROXY_DESTINATION_CONTEXT
-          value: ns:$(_pod_ns)
-        - name: LINKERD2_PROXY_IDENTITY_DIR
-          value: /var/run/linkerd/identity/end-entity
-        - name: LINKERD2_PROXY_IDENTITY_TRUST_ANCHORS
-          value: |
-            -----BEGIN CERTIFICATE-----
-            MIIBwDCCAWagAwIBAgIQMvd1QnGUJzXVUt3gNh7rWjAKBggqhkjOPQQDAjApMScw
-            JQYDVQQDEx5pZGVudGl0eS5saW5rZXJkLmNsdXN0ZXIubG9jYWwwHhcNMjAwNDA2
-            MTAzOTUxWhcNMzAwNDA0MTAzOTUxWjApMScwJQYDVQQDEx5pZGVudGl0eS5saW5r
-            ZXJkLmNsdXN0ZXIubG9jYWwwWTATBgcqhkjOPQIBBggqhkjOPQMBBwNCAAQ19nmg
-            Q8l+EMofPxas7HUlOJE5avps6b6Q97Y71Waw3rdXYNCPqMxa4PedPc5VKGje6eqJ
-            Ao5mX29HeMcUw/y3o3AwbjAOBgNVHQ8BAf8EBAMCAQYwEgYDVR0TAQH/BAgwBgEB
-            /wIBATAdBgNVHQ4EFgQUfxv+BcCt5v7oF7PXJ9xY+JambdwwKQYDVR0RBCIwIIIe
-            aWRlbnRpdHkubGlua2VyZC5jbHVzdGVyLmxvY2FsMAoGCCqGSM49BAMCA0gAMEUC
-            IQCM8UfevR53SVGDd/4MgXMlVqC3Vh8oDiM0UToj2wsjNgIgLnZgogrqjK0KRo9R
-            SxZLbJKt6SJIIY9dw5gzQpUQR2U=
-            -----END CERTIFICATE-----
-        - name: LINKERD2_PROXY_IDENTITY_TOKEN_FILE
-          value: /var/run/secrets/kubernetes.io/serviceaccount/token
-        - name: LINKERD2_PROXY_IDENTITY_SVC_ADDR
-          value: linkerd-identity.linkerd.svc.cluster.local:8080
-        - name: _pod_sa
-          valueFrom:
-            fieldRef:
-              fieldPath: spec.serviceAccountName
-        - name: _l5d_ns
-          value: linkerd
-        - name: _l5d_trustdomain
-          value: cluster.local
-        - name: LINKERD2_PROXY_IDENTITY_LOCAL_NAME
-          value: $(_pod_sa).$(_pod_ns).serviceaccount.identity.$(_l5d_ns).$(_l5d_trustdomain)
-        - name: LINKERD2_PROXY_IDENTITY_SVC_NAME
-          value: linkerd-identity.$(_l5d_ns).serviceaccount.identity.$(_l5d_ns).$(_l5d_trustdomain)
-        - name: LINKERD2_PROXY_DESTINATION_SVC_NAME
-          value: linkerd-destination.$(_l5d_ns).serviceaccount.identity.$(_l5d_ns).$(_l5d_trustdomain)
-        - name: LINKERD2_PROXY_TAP_SVC_NAME
-          value: linkerd-tap.$(_l5d_ns).serviceaccount.identity.$(_l5d_ns).$(_l5d_trustdomain)
-        image: gcr.io/linkerd-io/proxy:UPGRADE-PROXY-VERSION
-        imagePullPolicy: IfNotPresent
-        livenessProbe:
-          httpGet:
-            path: /live
-            port: 4191
-          initialDelaySeconds: 10
-        name: linkerd-proxy
-        ports:
-        - containerPort: 4143
-          name: linkerd-proxy
-        - containerPort: 4191
-          name: linkerd-admin
-        readinessProbe:
-          httpGet:
-            path: /ready
-            port: 4191
-          initialDelaySeconds: 2
-        resources:
-        securityContext:
-          allowPrivilegeEscalation: false
-          readOnlyRootFilesystem: true
-          runAsUser: 2102
-        terminationMessagePolicy: FallbackToLogsOnError
-        volumeMounts:
-        - mountPath: /var/run/linkerd/identity/end-entity
-          name: linkerd-identity-end-entity
-      initContainers:
-      - args:
-        - --incoming-proxy-port
-        - "4143"
-        - --outgoing-proxy-port
-        - "4140"
-        - --proxy-uid
-        - "2102"
-        - --inbound-ports-to-ignore
-        - 4190,4191
-        - --outbound-ports-to-ignore
-        - "443"
-        image: gcr.io/linkerd-io/proxy-init:v1.3.2
-        imagePullPolicy: IfNotPresent
-        name: linkerd-init
-        resources:
-          limits:
-            cpu: "100m"
-            memory: "50Mi"
-          requests:
-            cpu: "10m"
-            memory: "10Mi"
-        securityContext:
-          allowPrivilegeEscalation: false
-          capabilities:
-            add:
-            - NET_ADMIN
-            - NET_RAW
-          privileged: false
-          readOnlyRootFilesystem: true
-          runAsNonRoot: false
-          runAsUser: 0
-        terminationMessagePolicy: FallbackToLogsOnError
-      serviceAccountName: linkerd-collector
-      volumes:
-      - configMap:
-          items:
-          - key: linkerd-collector-config
-            path: linkerd-collector-config.yaml
-          name: linkerd-collector-config
-        name: linkerd-collector-config-val
-      - emptyDir:
-          medium: Memory
-        name: linkerd-identity-end-entity
----
-###
-### Tracing Jaeger Service
-###
----
-apiVersion: v1
-kind: Service
-metadata:
-  name: linkerd-jaeger
-  namespace: linkerd
-  labels:
-    linkerd.io/control-plane-component: linkerd-jaeger
-    linkerd.io/control-plane-ns: linkerd
-  annotations:
-    linkerd.io/created-by: linkerd/cli dev-undefined
-spec:
-  type: ClusterIP
-  selector:
-    linkerd.io/control-plane-component: linkerd-jaeger
-  ports:
-    - name: collection
-      port: 14268
-    - name: ui
-      port: 16686
----
-apiVersion: apps/v1
-kind: Deployment
-metadata:
-  annotations:
-    linkerd.io/created-by: linkerd/cli dev-undefined
-  labels:
-    app.kubernetes.io/name: linkerd-jaeger
-    app.kubernetes.io/part-of: Linkerd
-    app.kubernetes.io/version: UPGRADE-CONTROL-PLANE-VERSION
-    linkerd.io/control-plane-component: linkerd-jaeger
-    linkerd.io/control-plane-ns: linkerd
-  name: linkerd-jaeger
-  namespace: linkerd
-spec:
-  replicas: 1
-  selector:
-    matchLabels:
-      linkerd.io/control-plane-component: linkerd-jaeger
-      linkerd.io/control-plane-ns: linkerd
-      linkerd.io/proxy-deployment: linkerd-jaeger
-  template:
-    metadata:
-      annotations:
-        linkerd.io/created-by: linkerd/cli dev-undefined
-        linkerd.io/identity-mode: default
-        linkerd.io/proxy-version: UPGRADE-PROXY-VERSION
-        prometheus.io/path: /metrics
-        prometheus.io/port: "8888"
-        prometheus.io/scrape: "true"
-      labels:
-        linkerd.io/control-plane-component: linkerd-jaeger
-        linkerd.io/control-plane-ns: linkerd
-        linkerd.io/workload-ns: linkerd
-        linkerd.io/proxy-deployment: linkerd-jaeger
-    spec:
-      containers:
-      - args:
-        - --query.base-path=/jaeger
-        image: jaegertracing/all-in-one:1.17.1
-        imagePullPolicy: IfNotPresent
-=======
->>>>>>> 45ccc24a
         name: jaeger
         ports:
         - containerPort: 14268
@@ -2763,165 +2494,20 @@
         name: linkerd-identity-end-entity
 ---
 ###
-<<<<<<< HEAD
-### Prometheus
-=======
 ### Grafana
->>>>>>> 45ccc24a
 ###
 ---
 kind: ConfigMap
 apiVersion: v1
 metadata:
-<<<<<<< HEAD
-  name: linkerd-prometheus-config
-  namespace: linkerd
-  labels:
-    linkerd.io/control-plane-component: prometheus
-=======
   name: linkerd-grafana-config
   namespace: linkerd
   labels:
     linkerd.io/control-plane-component: grafana
->>>>>>> 45ccc24a
     linkerd.io/control-plane-ns: linkerd
   annotations:
     linkerd.io/created-by: linkerd/cli dev-undefined
 data:
-<<<<<<< HEAD
-  prometheus.yml: |-
-    global:
-      evaluation_interval: 10s
-      scrape_interval: 10s
-      scrape_timeout: 10s
-
-    rule_files:
-    - /etc/prometheus/*_rules.yml
-    - /etc/prometheus/*_rules.yaml
-
-    scrape_configs:
-    - job_name: 'prometheus'
-      static_configs:
-      - targets: ['localhost:9090']
-
-    - job_name: 'grafana'
-      kubernetes_sd_configs:
-      - role: pod
-        namespaces:
-          names: ['linkerd']
-      relabel_configs:
-      - source_labels:
-        - __meta_kubernetes_pod_container_name
-        action: keep
-        regex: ^grafana$
-
-    #  Required for: https://grafana.com/grafana/dashboards/315
-    - job_name: 'kubernetes-nodes-cadvisor'
-      scheme: https
-      tls_config:
-        ca_file: /var/run/secrets/kubernetes.io/serviceaccount/ca.crt
-        insecure_skip_verify: true
-      bearer_token_file: /var/run/secrets/kubernetes.io/serviceaccount/token
-
-      kubernetes_sd_configs:
-      - role: node
-      relabel_configs:
-      - action: labelmap
-        regex: __meta_kubernetes_node_label_(.+)
-      - target_label: __address__
-        replacement: kubernetes.default.svc:443
-      - source_labels: [__meta_kubernetes_node_name]
-        regex: (.+)
-        target_label: __metrics_path__
-        replacement: /api/v1/nodes/$1/proxy/metrics/cadvisor
-      metric_relabel_configs:
-      - source_labels: [__name__]
-        regex: '(container|machine)_(cpu|memory|network|fs)_(.+)'
-        action: keep
-      - source_labels: [__name__]
-        regex: 'container_memory_failures_total' # unneeded large metric
-        action: drop
-
-    - job_name: 'linkerd-controller'
-      kubernetes_sd_configs:
-      - role: pod
-        namespaces:
-          names: ['linkerd']
-      relabel_configs:
-      - source_labels:
-        - __meta_kubernetes_pod_label_linkerd_io_control_plane_component
-        - __meta_kubernetes_pod_container_port_name
-        action: keep
-        regex: (.*);admin-http$
-      - source_labels: [__meta_kubernetes_pod_container_name]
-        action: replace
-        target_label: component
-
-    - job_name: 'linkerd-service-mirror'
-      kubernetes_sd_configs:
-      - role: pod
-      relabel_configs:
-      - source_labels:
-        - __meta_kubernetes_pod_label_linkerd_io_control_plane_component
-        - __meta_kubernetes_pod_container_port_name
-        action: keep
-        regex: linkerd-service-mirror;admin-http$
-      - source_labels: [__meta_kubernetes_pod_container_name]
-        action: replace
-        target_label: component
-
-    - job_name: 'linkerd-proxy'
-      kubernetes_sd_configs:
-      - role: pod
-      relabel_configs:
-      - source_labels:
-        - __meta_kubernetes_pod_container_name
-        - __meta_kubernetes_pod_container_port_name
-        - __meta_kubernetes_pod_label_linkerd_io_control_plane_ns
-        action: keep
-        regex: ^linkerd-proxy;linkerd-admin;linkerd$
-      - source_labels: [__meta_kubernetes_namespace]
-        action: replace
-        target_label: namespace
-      - source_labels: [__meta_kubernetes_pod_name]
-        action: replace
-        target_label: pod
-      # special case k8s' "job" label, to not interfere with prometheus' "job"
-      # label
-      # __meta_kubernetes_pod_label_linkerd_io_proxy_job=foo =>
-      # k8s_job=foo
-      - source_labels: [__meta_kubernetes_pod_label_linkerd_io_proxy_job]
-        action: replace
-        target_label: k8s_job
-      # drop __meta_kubernetes_pod_label_linkerd_io_proxy_job
-      - action: labeldrop
-        regex: __meta_kubernetes_pod_label_linkerd_io_proxy_job
-      # __meta_kubernetes_pod_label_linkerd_io_proxy_deployment=foo =>
-      # deployment=foo
-      - action: labelmap
-        regex: __meta_kubernetes_pod_label_linkerd_io_proxy_(.+)
-      # drop all labels that we just made copies of in the previous labelmap
-      - action: labeldrop
-        regex: __meta_kubernetes_pod_label_linkerd_io_proxy_(.+)
-      # __meta_kubernetes_pod_label_linkerd_io_foo=bar =>
-      # foo=bar
-      - action: labelmap
-        regex: __meta_kubernetes_pod_label_linkerd_io_(.+)
-      # Copy all pod labels to tmp labels
-      - action: labelmap
-        regex: __meta_kubernetes_pod_label_(.+)
-        replacement: __tmp_pod_label_$1
-      # Take `linkerd_io_` prefixed labels and copy them without the prefix
-      - action: labelmap
-        regex: __tmp_pod_label_linkerd_io_(.+)
-        replacement:  __tmp_pod_label_$1
-      # Drop the `linkerd_io_` originals
-      - action: labeldrop
-        regex: __tmp_pod_label_linkerd_io_(.+)
-      # Copy tmp labels into real labels
-      - action: labelmap
-        regex: __tmp_pod_label_(.+)
-=======
   grafana.ini: |-
     instance_name = linkerd-grafana
 
@@ -2970,41 +2556,25 @@
       options:
         path: /var/lib/grafana/dashboards
         homeDashboardId: linkerd-top-line
->>>>>>> 45ccc24a
 ---
 kind: Service
 apiVersion: v1
 metadata:
-<<<<<<< HEAD
-  name: linkerd-prometheus
-  namespace: linkerd
-  labels:
-    linkerd.io/control-plane-component: prometheus
-=======
   name: linkerd-grafana
   namespace: linkerd
   labels:
     linkerd.io/control-plane-component: grafana
->>>>>>> 45ccc24a
     linkerd.io/control-plane-ns: linkerd
   annotations:
     linkerd.io/created-by: linkerd/cli dev-undefined
 spec:
   type: ClusterIP
   selector:
-<<<<<<< HEAD
-    linkerd.io/control-plane-component: prometheus
-  ports:
-  - name: admin-http
-    port: 9090
-    targetPort: 9090
-=======
     linkerd.io/control-plane-component: grafana
   ports:
   - name: http
     port: 3000
     targetPort: 3000
->>>>>>> 45ccc24a
 ---
 apiVersion: apps/v1
 kind: Deployment
@@ -3012,35 +2582,20 @@
   annotations:
     linkerd.io/created-by: linkerd/cli dev-undefined
   labels:
-<<<<<<< HEAD
-    app.kubernetes.io/name: prometheus
-    app.kubernetes.io/part-of: Linkerd
-    app.kubernetes.io/version: UPGRADE-CONTROL-PLANE-VERSION
-    linkerd.io/control-plane-component: prometheus
-    linkerd.io/control-plane-ns: linkerd
-  name: linkerd-prometheus
-=======
     app.kubernetes.io/name: grafana
     app.kubernetes.io/part-of: Linkerd
     app.kubernetes.io/version: UPGRADE-CONTROL-PLANE-VERSION
     linkerd.io/control-plane-component: grafana
     linkerd.io/control-plane-ns: linkerd
   name: linkerd-grafana
->>>>>>> 45ccc24a
   namespace: linkerd
 spec:
   replicas: 1
   selector:
     matchLabels:
-<<<<<<< HEAD
-      linkerd.io/control-plane-component: prometheus
-      linkerd.io/control-plane-ns: linkerd
-      linkerd.io/proxy-deployment: linkerd-prometheus
-=======
       linkerd.io/control-plane-component: grafana
       linkerd.io/control-plane-ns: linkerd
       linkerd.io/proxy-deployment: linkerd-grafana
->>>>>>> 45ccc24a
   template:
     metadata:
       annotations:
@@ -3048,54 +2603,14 @@
         linkerd.io/identity-mode: default
         linkerd.io/proxy-version: UPGRADE-PROXY-VERSION
       labels:
-<<<<<<< HEAD
-        linkerd.io/control-plane-component: prometheus
-        linkerd.io/control-plane-ns: linkerd
-        linkerd.io/workload-ns: linkerd
-        linkerd.io/proxy-deployment: linkerd-prometheus
-=======
         linkerd.io/control-plane-component: grafana
         linkerd.io/control-plane-ns: linkerd
         linkerd.io/workload-ns: linkerd
         linkerd.io/proxy-deployment: linkerd-grafana
->>>>>>> 45ccc24a
     spec:
       nodeSelector:
         beta.kubernetes.io/os: linux
       containers:
-<<<<<<< HEAD
-      - args:
-        - --config.file=/etc/prometheus/prometheus.yml
-        - --log.level=info
-        - --storage.tsdb.path=/data
-        - --storage.tsdb.retention.time=6h
-        image: prom/prometheus:v2.15.2
-        imagePullPolicy: IfNotPresent
-        livenessProbe:
-          httpGet:
-            path: /-/healthy
-            port: 9090
-          initialDelaySeconds: 30
-          timeoutSeconds: 30
-        name: prometheus
-        ports:
-        - containerPort: 9090
-          name: admin-http
-        readinessProbe:
-          httpGet:
-            path: /-/ready
-            port: 9090
-          initialDelaySeconds: 30
-          timeoutSeconds: 30
-        securityContext:
-          runAsUser: 65534
-        volumeMounts:
-        - mountPath: /data
-          name: data
-        - mountPath: /etc/prometheus/prometheus.yml
-          name: prometheus-config
-          subPath: prometheus.yml
-=======
       - env:
         - name: GF_PATHS_DATA
           value: /data
@@ -3121,7 +2636,6 @@
           name: data
         - mountPath: /etc/grafana
           name: grafana-config
->>>>>>> 45ccc24a
           readOnly: true
       - env:
         - name: LINKERD2_PROXY_LOG
@@ -3250,19 +2764,11 @@
           runAsNonRoot: false
           runAsUser: 0
         terminationMessagePolicy: FallbackToLogsOnError
-<<<<<<< HEAD
-      serviceAccountName: linkerd-prometheus
-=======
       serviceAccountName: linkerd-grafana
->>>>>>> 45ccc24a
       volumes:
       - emptyDir: {}
         name: data
       - configMap:
-<<<<<<< HEAD
-          name: linkerd-prometheus-config
-        name: prometheus-config
-=======
           items:
           - key: grafana.ini
             path: grafana.ini
@@ -3272,7 +2778,6 @@
             path: provisioning/dashboards/dashboards.yaml
           name: linkerd-grafana-config
         name: grafana-config
->>>>>>> 45ccc24a
       - emptyDir:
           medium: Memory
         name: linkerd-identity-end-entity